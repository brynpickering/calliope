"""
Copyright (C) 2013-2016 Stefan Pfenninger.
Licensed under the Apache 2.0 License (see LICENSE file).

base.py
~~~~~~~

Basic model constraints.

"""

import pyomo.core as po
import numpy as np
import time

from .. import exceptions
from .. import transmission
from .. import utils

def get_constraint_param(model, param_string, y, x, t):
    """
    Function to get values for constraints which can optionally be
    loaded from file (so may have time dependency).

    model = calliope model
    param_string = constraint as string
    y = technology
    x = location
    t = timestep
    """
    get_any_option = utils.any_option_getter(model)
    if param_string in model.data:
        return getattr(model.m, param_string)[y, x, t]
    else:
        return get_any_option(y + '.constraints.' + param_string, x=x)

def get_cost_param(model, cost, k, y, x, t):
    """
    Function to get values for constraints which can optionally be
    loaded from file (so may have time dependency).

    model = calliope model
    cost = cost name, e.g. 'om_fuel'
    k = cost type, e.g. 'monetary'
    y = technology
    x = location
    t = timestep
    """
    get_any_option = utils.any_option_getter(model)

    param_string = 'costs_' + k + '_' + cost #format stored in model.data
<<<<<<< HEAD
    
    if param_string in model.data:
        return getattr(model.m, param_string)[y, x, t]
    else: #turn e.g. costs_monetary_om_var to costs.monetary.om_var, then search in DataArray
        return get_any_option(y + '.' + param_string.replace('_','.',2), x=x) 
=======

    if param_string in model.data:
        return getattr(model.m, param_string)[y, x, t]
    else: #turn e.g. costs_monetary_om_var to costs.monetary.om_var, then search in DataArray
        return get_any_option(y + '.' + param_string.replace('_','.',2), x=x)
>>>>>>> 5aca92cf

def get_revenue_param(model, rev, k, y, x, t):
    """
    Function to get values for constraints which can optionally be
    loaded from file (so may have time dependency).

    model = calliope model
    rev = revenue name, e.g. 'sub_var'
    k = revenue type, e.g. 'monetary'
    y = technology
    x = location
    t = timestep
    """
    get_any_option = utils.any_option_getter(model)

    param_string = 'revenue_' + k + '_' + rev #format stored in model.data
<<<<<<< HEAD
    
    if param_string in model.data:
        return getattr(model.m, param_string)[y, x, t]
    else: #turn e.g. revenue_monetary_om_var to revenue.monetary.om_var, then search in DataArray
        return get_any_option(y + '.' + param_string.replace('_','.',2), x=x) 
=======

    if param_string in model.data:
        return getattr(model.m, param_string)[y, x, t]
    else: #turn e.g. revenue_monetary_om_var to revenue.monetary.om_var, then search in DataArray
        return get_any_option(y + '.' + param_string.replace('_','.',2), x=x)
>>>>>>> 5aca92cf

def node_resource(model):
    """
    Defines variables:

    * rs: resource <-> storage (+ production, - consumption)
    * r_area: resource collector area
    * rbs: secondary resource -> storage (+ production)

    """
    m = model.m
    get_any_option = utils.any_option_getter(model)
    # Variables
    m.rs = po.Var(m.y, m.x, m.t, within=po.Reals)
    m.r_area = po.Var(m.y_def_r, m.x, within=po.NonNegativeReals)
    m.rbs = po.Var(m.y_rb, m.x, m.t, within=po.NonNegativeReals)

    # Constraint rules
    def c_rs_rule(m, y, x, t):
        r_scale = get_any_option(y + '.constraints.r_scale', x=x)
        r_eff = get_constraint_param(model, 'r_eff', y, x, t)
        force_r = get_constraint_param(model, 'force_r', y, x, t)
        r_avail = (m.r[y, x, t]
                   * r_scale
                   * m.r_area[y, x]
                   * r_eff)
        if force_r:
            return m.rs[y, x, t] == r_avail
        # TODO reformulate conditionally once Pyomo supports that:
        # had to remove the following formulation because it is not
        # re-evaluated on model re-construction -- we now check for
        # demand/supply tech instead, which means that `r` can only
        # be ALL negative or ALL positive for a given tech!
        # elif po.value(m.r[y, x, t]) > 0:
        elif (y in model.get_group_members('supply') or
              y in model.get_group_members('unmet_demand')):
            return m.rs[y, x, t] <= r_avail
        elif y in model.get_group_members('demand'):
            return m.rs[y, x, t] >= r_avail

    # Constraints
    m.c_rs = po.Constraint(m.y_def_r, m.x, m.t, rule=c_rs_rule)


def node_energy_balance(model):
    """
    Defines variables:

    * s: storage level
    * es_prod: storage -> carrier (+ production)
    * es_con: storage <- carrier (- consumption)

    """
    m = model.m
    get_any_option = utils.any_option_getter(model)
    d = model.data
    time_res = model.data['_time_res'].to_series()

    ## FIXME this is very inefficient for y not in y_def_e_eff
    #def get_e_eff(m, y, x, t):
    #    if y in m.y_def_e_eff:
    #        e_eff = m.e_eff[y, x, t]
    #    else:  # This includes transmission technologies
    #        e_eff = d.e_eff.loc[dict(y=y, x=x)][0]  # Just get first entry
    #    return e_eff

    def get_e_eff_per_distance(model, y, x):
        try:
            e_loss = get_any_option(y + '.constraints_per_distance.e_loss', x=x)
            per_distance = model.get_option(y + '.per_distance')
            distance = model.get_option(y + '.distance')
            return 1 - (e_loss * (distance / per_distance))
        except exceptions.OptionNotSetError:
            return 1.0

    # Variables
    m.s = po.Var(m.y_pc, m.x, m.t, within=po.NonNegativeReals)
    m.es_prod = po.Var(m.c, m.y, m.x, m.t, within=po.NonNegativeReals)
    m.es_con = po.Var(m.c, m.y, m.x, m.t, within=po.NegativeReals)
    # used to be defined in node_constraints_build, moved to work with piecewise:
    
    m.e_cap = po.Var(m.y, m.x, within=po.NonNegativeReals)
    # Constraint rules
    def transmission_rule(m, y, x, t):
        y_remote, x_remote = transmission.get_remotes(y, x)
        e_eff = get_constraint_param(model, 'e_eff', y, x, t)
        if y_remote in m.y_trans:
            c = model.get_option(y + '.carrier')
            return (m.es_prod[c, y, x, t]
                    == -1 * m.es_con[c, y_remote, x_remote, t]
                    * e_eff
                    * get_e_eff_per_distance(model, y, x))
        else:
            return po.Constraint.NoConstraint

    def conversion_rule(m, y, x, t):
        c_prod = model.get_option(y + '.carrier')
        c_source = model.get_option(y + '.source_carrier')
        e_eff = get_constraint_param(model, 'e_eff', y, x, t)
<<<<<<< HEAD
        if 'piecewise.source_carrier' in model.get_option(y).as_dict_flat():
                # in case source_carrier is a piecewise function
                timestamp = list(m.t).index(t) # find index of timestep, to create unique Pyomo Block
                x_pieces = model.config_model.pieces[y][c_source].prod
                z_pieces = model.config_model.pieces[y][c_source].con
                p_z = -1 * m.es_con[c_source,y,x,t]
                piecewise_constraints = set_piecewise_constraints(model,y,x,t,
                    m.es_prod[c_prod,y,x,t],m.e_cap[y,x],p_z,
                    x_pieces,z_pieces)
                # create the Pyomo Block of variables and constraints
                setattr(m,"piecewise_{}_{}_{}".format(y,x,timestamp), piecewise_constraints)
                # skip creating c_es_prod_max for this technology
                return po.Constraint.Skip
        else:
            return (m.es_prod[c_prod, y, x, t]
            == -1 * m.es_con[c_source, y, x, t] * e_eff)

    def pc_rule(m, y, x, t):
        e_eff = get_constraint_param(model, 'e_eff', y, x, t)
        c = model.get_option(y + '.carrier')
=======
        return (m.es_prod[c_prod, y, x, t]
                == -1 * m.es_con[c_source, y, x, t] * e_eff)

    def pc_rule(m, y, x, t):
        e_eff = get_constraint_param(model, 'e_eff', y, x, t)
>>>>>>> 5aca92cf
        # TODO once Pyomo supports it,
        # let this update conditionally on param update!
        if po.value(e_eff) == 0:
            e_prod = 0
        else:
            e_prod = m.es_prod[c, y, x, t]/ e_eff
        e_con = m.es_con[c, y, x, t] * e_eff

        # If this tech is in the set of techs allowing rb, include it
        if y in m.y_rb:
            rbs = m.rbs[y, x, t]
        else:
            rbs = 0

        # A) Case where no storage allowed
        s_cap_max = model.get_option(y + '.constraints.s_cap.max', x=x)
        use_s_time = get_constraint_param(model, 'use_s_time', y, x, t)
        if ( s_cap_max == 0 and
                not use_s_time):
            return m.rs[y, x, t] == e_prod + e_con - rbs

        # B) Case where storage is allowed
        else:
            # Ensure that storage-only techs have no rs
            if y in model.get_group_members('storage'):
                rs = 0
            else:
                rs = m.rs[y, x, t]
            m.rs[y, x, t]
            # set up s_minus_one
            # NB: From Pyomo 3.5 to 3.6, order_dict became zero-indexed
            if m.t.order_dict[t] == 0:
                s_minus_one = m.s_init[y, x]
            else:
                s_loss = get_constraint_param(model, 's_loss', y, x, t)
                s_minus_one = (((1 - s_loss)
                                ** time_res.at[model.prev_t(t)])
                               * m.s[y, x, model.prev_t(t)])
            return (m.s[y, x, t] == s_minus_one + rs
                    + rbs - e_prod - e_con)

    # Constraints
    m.c_s_balance_transmission = po.Constraint(m.y_trans, m.x, m.t,
                                               rule=transmission_rule)
    m.c_s_balance_conversion = po.Constraint(m.y_conv, m.x, m.t,
                                             rule=conversion_rule)
    m.c_s_balance_pc = po.Constraint(m.y_pc, m.x, m.t, rule=pc_rule)


def node_constraints_build(model):
    """
    Defines variables:

    * s_cap: installed storage capacity
    * r_cap: installed resource <-> storage conversion capacity
    * e_cap: installed storage <-> grid conversion capacity (gross)
    * e_cap_net: installed storage <-> grid conversion capacity (net)
    * rb_cap: installed secondary resource conversion capacity

    """
    m = model.m
    get_any_option = utils.any_option_getter(model)
    d = model.data

    def get_var_constraint(model_var, y, var, x,
                           _equals=None, _max=None, _min=None,
                           scale=None):

        if not _equals:
            _equals = model.get_option(y + '.constraints.'
                                       + var + '.equals', x=x)
        if not _max:
            _max = model.get_option(y + '.constraints.' + var + '.max', x=x)
        if not _min:
            _min = model.get_option(y + '.constraints.' + var + '.min', x=x)
        if scale:
            _equals = scale * _equals
            _min = scale * _min
            _max = scale * _max
        if _equals:
            if np.isinf(_equals):
                e = exceptions.ModelError
                raise e('Cannot use inf in operational mode, for value of '
                        '{}.{}.equals.{}'.format(y, var, x))
            return model_var == _equals
        elif model.mode == 'operate':
            # Operational mode but 'equals' constraint not set, we use 'max'
            # instead
            # FIXME this should be logged
            if np.isinf(_max):
                return po.Constraint.NoConstraint
            else:
                return model_var == _max
        else:
            if np.isinf(_max):
                _max = None  # to disable upper bound
            if _min == 0 and _max is None:
                return po.Constraint.NoConstraint
            else:
                return (_min, model_var, _max)

    # Variables
    m.s_cap = po.Var(m.y_pc, m.x, within=po.NonNegativeReals)
    m.r_cap = po.Var(m.y_def_r, m.x, within=po.NonNegativeReals)
    # m.e_cap = po.Var(m.y, m.x, within=po.NonNegativeReals) # defined earlier to work with piecewise definition
    m.e_cap_net = po.Var(m.y, m.x, within=po.NonNegativeReals)
    m.rb_cap = po.Var(m.y_rb, m.x, within=po.NonNegativeReals)

    # Constraint rules
    def c_s_cap_rule(m, y, x):
        if model.get_option(y + '.constraints.use_s_time', x=x):
            scale = model.get_option(y + '.constraints.e_cap_scale', x=x)
            s_time_max = model.get_option(y + '.constraints.s_time.max', x=x)
            e_cap = model.get_option(y + '.constraints.e_cap.equals', x=x)
            if not e_cap:
                e_cap = model.get_option(y + '.constraints.e_cap.max', x=x)
            e_eff_ref = model.get_eff_ref('e', y) #look into updating this to account for time dependancy (defined in core.py)
            s_cap_max = s_time_max * e_cap * scale / e_eff_ref
        else:
            s_cap_max = None

        return get_var_constraint(m.s_cap[y, x], y, 's_cap', x, _max=s_cap_max)

    def c_r_cap_rule(m, y, x):
        if get_any_option(y + '.constraints.r_cap_equals_e_cap', x=x):
            return m.r_cap[y, x] == m.e_cap[y, x]
        else:
            return get_var_constraint(m.r_cap[y, x], y, 'r_cap', x)

    def c_r_area_rule(m, y, x):
        area_per_cap = get_any_option(y + '.constraints.r_area_per_e_cap', x=x)
        if area_per_cap:
            return m.r_area[y, x] == m.e_cap[y, x] * area_per_cap
        else:
            e_cap_max = get_any_option(y + '.constraints.e_cap.max', x=x)
            if e_cap_max == 0:
                # If a technology has no e_cap here, we force r_area to zero,
                # so as not to accrue spurious costs
                return m.r_area[y, x] == 0
            elif model.get_option(y + '.constraints.r_area.max', x=x) is False:
                return m.r_area[y, x] == 1
            else:
                return get_var_constraint(m.r_area[y, x], y, 'r_area', x)

    def c_e_cap_rule(m, y, x):
        # First check whether this tech is allowed at this location
        if not model._locations.at[x, y] == 1:
            return m.e_cap[y, x] == 0
        else:
            e_cap_scale = get_any_option(y + '.constraints.e_cap_scale', x=x)
            return get_var_constraint(m.e_cap[y, x], y, 'e_cap', x,
                                      scale=e_cap_scale)

    def c_e_cap_gross_net_rule(m, y, x):
        # Existence of this rule currently means that you can't load c_eff from file.
        # Changed for the time being to raise error if someone tries loading c_eff from file
        # to remind me that it is an issue - might need c_eff_ref like e_eff_ref
        c_eff = get_any_option(y + '.constraints.c_eff', x=x)
        if isinstance(c_eff,str):
            e = exceptions.ModelError
            raise e('can\'t load c_eff from file (for '
                        '{} at {}) until '
                        'c_e_cap_gross_net_rule '
                        'is updated'.format(y, x))
        return m.e_cap[y, x] * c_eff == m.e_cap_net[y, x]

    def c_rb_cap_rule(m, y, x):
        follow = get_any_option(y + '.constraints.rb_cap_follow', x=x)
        mode = get_any_option(y + '.constraints.rb_cap_follow_mode', x=x)

        # First deal with the special case of ``rb_cap_follow`` being set
        if follow:
            if follow == 'r_cap':
                rb_cap_val = m.r_cap[y, x]
            elif follow == 'e_cap':
                rb_cap_val = m.e_cap[y, x]
            elif follow is not False:
                # Raise an error to make sure follows isn't accidentally set to
                # something invalid
                e = exceptions.ModelError
                raise e('rb_cab_follow set to invalid value at '
                        '({}, {}): {}'.format(y, x, follow))

            if mode == 'max':
                return m.rb_cap[y, x] <= rb_cap_val
            elif mode == 'equals':
                return m.rb_cap[y, x] == rb_cap_val

        else:  # If ``rb_cap_follow`` not set, set up standard constraints
            return get_var_constraint(m.rb_cap[y, x], y, 'rb_cap', x)

    # Constraints
    m.c_s_cap = po.Constraint(m.y_pc, m.x, rule=c_s_cap_rule)
    m.c_r_cap = po.Constraint(m.y_def_r, m.x, rule=c_r_cap_rule)
    m.c_r_area = po.Constraint(m.y_def_r, m.x, rule=c_r_area_rule)
    m.c_e_cap = po.Constraint(m.y, m.x, rule=c_e_cap_rule)
    m.c_e_cap_gross_net = po.Constraint(m.y, m.x, rule=c_e_cap_gross_net_rule)
    m.c_rb_cap = po.Constraint(m.y_rb, m.x, rule=c_rb_cap_rule)


def node_constraints_operational(model):
    m = model.m
    time_res = model.data['_time_res'].to_series()

    # Constraint rules
    def c_rs_max_upper_rule(m, y, x, t):
        return m.rs[y, x, t] <= time_res.at[t] * m.r_cap[y, x]

    def c_rs_max_lower_rule(m, y, x, t):
        return m.rs[y, x, t] >= -1 * time_res.at[t] * m.r_cap[y, x]

    def c_es_prod_max_rule(m, c, y, x, t):
        e_prod = get_constraint_param(model, 'e_prod', y, x, t)
        if (e_prod is True and
                c == model.get_option(y + '.carrier')):
            return m.es_prod[c, y, x, t] <= time_res.at[t] * m.e_cap[y, x]
        elif (e_prod is True and
                c == model.get_option(y + '.carrier_2')):
            #case where a second carrier is defined, e.g. for a combined heat and power station
            #would be better to have a set of techs with a secondary carrier at start
            c_1 = model.get_option(y + '.carrier')
            c_2 = c
            htp = model.get_option(y + '.constraints.htp')
            if 'piecewise.htp' in model.get_option(y).as_dict_flat():
                # in case htp is a piecewise function
                timestamp = list(m.t).index(t) # find index of timestep, to create unique Pyomo Block
                x_pieces = model.config_model.pieces[y].htp.c_1
                z_pieces = model.config_model.pieces[y].htp.c_2
                piecewise_constraints = set_piecewise_constraints(model,y,x,t,
                    m.es_prod[c_1,y,x,t],m.e_cap[y,x],m.es_prod[c_2,y,x,t],
                    x_pieces,z_pieces)
                # create the Pyomo Block of variables and constraints
                setattr(m,"pc_{}_{}_{}_htp".format(y,x,timestamp), piecewise_constraints)
                # skip creating c_es_prod_max for this technology
                return po.Constraint.Skip
            else:
                return (m.es_prod[c_2, y, x, t]
                == m.es_prod[c_1, y, x, t] * htp)
        else:
            return m.es_prod[c, y, x, t] == 0

    def c_es_prod_min_rule(m, c, y, x, t):
        min_use = get_constraint_param(model, 'e_cap_min_use', y, x, t)
        if (min_use and c == model.get_option(y + '.carrier')):
            return (m.es_prod[c, y, x, t]
                    >= time_res.at[t] * m.e_cap[y, x] * min_use)
        else:
            return po.Constraint.NoConstraint

    def c_es_con_max_rule(m, c, y, x, t):
        e_con = get_constraint_param(model, 'e_con', y, x, t)
        if y in m.y_conv:
            return po.Constraint.Skip
        else:
            carrier = '.carrier'
        if (e_con is True and
                c == model.get_option(y + carrier)):
            return m.es_con[c, y, x, t] >= (-1 * time_res.at[t]
                                            * m.e_cap[y, x])
        else:
            return m.es_con[c, y, x, t] == 0

    def c_s_max_rule(m, y, x, t):
        return m.s[y, x, t] <= m.s_cap[y, x]

    def c_rbs_max_rule(m, y, x, t):
        rb_startup = get_constraint_param(model, 'rb_startup_only', y, x, t)
        if (rb_startup
                and t >= model.data.startup_time_bounds):
            return m.rbs[y, x, t] == 0
        else:
            return m.rbs[y, x, t] <= time_res.at[t] * m.rb_cap[y, x]

    # Constraints
    m.c_rs_max_upper = po.Constraint(m.y_def_r, m.x, m.t,
                                     rule=c_rs_max_upper_rule)
    m.c_rs_max_lower = po.Constraint(m.y_def_r, m.x, m.t,
                                     rule=c_rs_max_lower_rule)
    m.c_es_prod_max = po.Constraint(m.c, m.y, m.x, m.t,
                                    rule=c_es_prod_max_rule)
    m.c_es_prod_min = po.Constraint(m.c, m.y, m.x, m.t,
                                    rule=c_es_prod_min_rule)
    m.c_es_con_max = po.Constraint(m.c, m.y, m.x, m.t,
                                   rule=c_es_con_max_rule)
    m.c_s_max = po.Constraint(m.y_pc, m.x, m.t,
                              rule=c_s_max_rule)
    m.c_rbs_max = po.Constraint(m.y_rb, m.x, m.t,
                                rule=c_rbs_max_rule)


def node_constraints_transmission(model):
    """
    Constrains e_cap symmetrically for transmission nodes.

    """
    m = model.m

    # Constraint rules
    def c_trans_rule(m, y, x):
        y_remote, x_remote = transmission.get_remotes(y, x)
        if y_remote in m.y_trans:
            return m.e_cap[y, x] == m.e_cap[y_remote, x_remote]
        else:
            return po.Constraint.NoConstraint

    # Constraints
    m.c_transmission_capacity = po.Constraint(m.y_trans, m.x,
                                              rule=c_trans_rule)


def node_parasitics(model):
    """
    Additional variables and constraints for plants with internal parasitics.

    Defines variables:

    * ec_prod: storage -> carrier after parasitics (+ production)
    * ec_con: storage <- carrier after parasitics (- consumption)

    """
    m = model.m
    get_any_option = utils.any_option_getter(model)

    # Variables
    m.ec_prod = po.Var(m.c, m.y_p, m.x, m.t, within=po.NonNegativeReals)
    m.ec_con = po.Var(m.c, m.y_p, m.x, m.t, within=po.NegativeReals)

    # Constraint rules
    def c_ec_prod_rule(m, c, y, x, t):
        return (m.ec_prod[c, y, x, t]
                == m.es_prod[c, y, x, t]
                * get_any_option(y + '.constraints.c_eff', x=x))

<<<<<<< HEAD
    def c_ec_con_rule(m, c, y, x, t):                                       
        if y in m.y_trans or y in m.y_conv:                                 
            # Ensure that transmission and conversion technologies          
            # do not double count c_eff                                     
            c_eff = 1.0                                                     
        else:                                                               
            c_eff = get_any_option(y + '.constraints.c_eff', x=x)      
        if c_eff > 0:                                                       
            return (m.ec_con[c, y, x, t]                                    
                    == m.es_con[c, y, x, t]                                 
                    / c_eff)                                                
        else:                                                               
            return (m.ec_con[c, y, x, t] == 0)   
=======
    def c_ec_con_rule(m, c, y, x, t):
        if y in m.y_trans or y in m.y_conv:
            # Ensure that transmission and conversion technologies
            # do not double count c_eff
            c_eff = 1.0
        else:
            c_eff = get_any_option(y + '.constraints.c_eff', x=x)
        if c_eff > 0:
            return (m.ec_con[c, y, x, t]
                    == m.es_con[c, y, x, t]
                    / c_eff)
        else:
            return (m.ec_con[c, y, x, t] == 0)
>>>>>>> 5aca92cf

    # Constraints
    m.c_ec_prod = po.Constraint(m.c, m.y_p, m.x, m.t, rule=c_ec_prod_rule)
    m.c_ec_con = po.Constraint(m.c, m.y_p, m.x, m.t, rule=c_ec_con_rule)


def node_costs(model):
    """
    Defines variables:

    * cost: total costs
    * cost_con: construction costs
    * cost_op_fixed: fixed operation costs
    * cost_op_var: variable operation costs
    * cost_op_fuel: primary resource fuel costs
    * cost_op_rb: secondary resource fuel costs
    * revenue_var: variable revenue (operation + fuel)
    * revenue_fixed: fixed revenue
    * revenue: total revenue

    """
    m = model.m
    time_res = model.data['_time_res'].to_series()
    weights = model.data['_weights'].to_series()

    cost_getter = utils.cost_getter(model.get_option)
    depreciation_getter = utils.depreciation_getter(model.get_option)
    cost_per_distance_getter = utils.cost_per_distance_getter(model.get_option)

    @utils.memoize
    def _depreciation_rate(y, k):
        return depreciation_getter(y, k)

    @utils.memoize
    def _cost(cost, y, k, x=None):
        return cost_getter(cost, y, k, x=x)

    def _revenue(cost, y, k, x=None):
        return cost_getter(cost, y, k, x=x, costs_type='revenue')

    @utils.memoize
    def _revenue(cost, y, k, x=None):
        return cost_getter(cost, y, k, x=x, costs_type='revenue')

    @utils.memoize
    def _cost_per_distance(cost, y, k, x):
        return cost_per_distance_getter(cost, y, k, x)

    # Variables
    m.cost = po.Var(m.y, m.x, m.kc, within=po.NonNegativeReals)
    m.cost_con = po.Var(m.y, m.x, m.kc, within=po.NonNegativeReals)
<<<<<<< HEAD
    m.cost_con_fixed = po.Var(m.y, m.x, m.kc, within=po.NonNegativeReals)
=======
>>>>>>> 5aca92cf
    m.cost_op_fixed = po.Var(m.y, m.x, m.kc, within=po.NonNegativeReals)
    m.cost_op_variable = po.Var(m.y, m.x, m.kc, within=po.NonNegativeReals)
    m.cost_op_var = po.Var(m.y, m.x, m.t, m.kc, within=po.NonNegativeReals)
    m.cost_op_fuel = po.Var(m.y, m.x, m.t, m.kc, within=po.NonNegativeReals)
    m.cost_op_rb = po.Var(m.y, m.x, m.t, m.kc, within=po.NonNegativeReals)
    m.revenue_var = po.Var(m.y, m.x, m.t, m.kr, within=po.NonNegativeReals)
    m.revenue_fixed = po.Var(m.y, m.x, m.kr, within=po.NonNegativeReals)
    m.revenue = po.Var(m.y, m.x, m.kr, within=po.NonNegativeReals)
<<<<<<< HEAD
    m.purchased = po.Var(m.y, m.x, within=po.Binary)
=======
>>>>>>> 5aca92cf

    # Constraint rules
    def c_cost_rule(m, y, x, k):
        return (
            m.cost[y, x, k] ==
            m.cost_con[y, x, k] +
            m.cost_op_fixed[y, x, k] +
            m.cost_op_variable[y, x, k]            
        )

    def c_cost_con_rule(m, y, x, k):
        if y in m.y_pc:
            cost_s_cap = _cost('s_cap', y, k, x) * m.s_cap[y, x]
        else:
            cost_s_cap = 0

        if y in m.y_def_r:
            cost_r_cap = _cost('r_cap', y, k, x) * m.r_cap[y, x]
            cost_r_area = _cost('r_area', y, k, x) * m.r_area[y, x]
        else:
            cost_r_cap = 0
            cost_r_area = 0

        if y in m.y_trans:
            # Divided by 2 for transmission techs because construction costs
            # are counted at both ends
            cost_e_cap = (_cost('e_cap', y, k, x)
                          + _cost_per_distance('e_cap', y, k, x)) / 2
        else:
            cost_e_cap = _cost('e_cap', y, k, x)

        if y in m.y_rb:
            cost_rb_cap = _cost('rb_cap', y, k, x) * m.rb_cap[y, x]
        else:
            cost_rb_cap = 0

        return (
            m.cost_con[y, x, k] == _depreciation_rate(y, k) *
            (sum(time_res * weights) / 8760) *
            (cost_s_cap + cost_r_cap + cost_r_area + cost_rb_cap +
             cost_e_cap * m.e_cap[y, x] + m.cost_con_fixed[y, x, k])
        )
    
    def purchased_rule(m, y, x): #Binary result of whether a tech has non-zero production at any point in time horizon
        prod = sum(m.es_prod[c,y,x,t] for c in m.c for t in m.t) - sum(m.es_con[c,y,x,t] for c in m.c for t in m.t)
        return (m.purchased[y,x] >= prod / 1e10)

    def cost_con_fixed_rule(m, y, x, k): # Cost incurred as fixed value irrespective of technology size
        cap_fixed = _cost('cap_fixed', y, k, x)
        if y in m.y_trans:
            # Divided by 2 for transmission techs because construction costs
            # are counted at both ends
            cap_fixed = cap_fixed/2 
        return (m.cost_con_fixed[y,x,k] == m.purchased[y,x] * cap_fixed)

    def c_cost_op_fixed_rule(m, y, x, k):
        if y in m.y:
            return (m.cost_op_fixed[y, x, k] ==
                    _cost('om_frac', y, k, x) * m.cost_con[y, x, k]
                    + (_cost('om_fixed', y, k, x) * m.e_cap[y, x] *
                       (sum(time_res * weights) / 8760)))
        else:
            return m.cost_op_fixed[y, x, k] == 0

    def c_cost_op_variable_rule(m, y, x, k):
        return (
            m.cost_op_variable[y, x, k] ==
            sum(
                m.cost_op_var[y, x, t, k] +
                m.cost_op_fuel[y, x, t, k] +
                m.cost_op_rb[y, x, t, k]
                for t in m.t
            )
        )

    def c_cost_op_var_rule(m, y, x, t, k):
        # Note: only counting es_prod for operational costs.
        # This should generally be a reasonable assumption to make.
        if y in m.y:
            carrier = model.get_option(y + '.carrier')
            return (
                m.cost_op_var[y, x, t, k] ==
<<<<<<< HEAD
                get_cost_param(model,'om_var',k,y,x,t) *
=======
                get_cost_param(model,'om_var', k, y, x, t) *
>>>>>>> 5aca92cf
                weights.loc[t] *
                m.es_prod[carrier, y, x, t]
            )
        else:
            return m.cost_op_var[y, x, t, k] == 0

    def c_cost_op_fuel_rule(m, y, x, t, k):
        r_eff = get_constraint_param(model, 'r_eff', y, x, t)
<<<<<<< HEAD
        om_fuel = get_cost_param(model,'om_fuel',k,y,x,t)
=======
        om_fuel = get_cost_param(model,'om_fuel', k, y, x, t)
>>>>>>> 5aca92cf
        if po.value(r_eff) > 0:
            # Dividing by r_eff here so we get the actual r used, not the rs
            # moved into storage...
            return (
                m.cost_op_fuel[y, x, t, k] ==
                om_fuel *
                weights.loc[t] *
                (m.rs[y, x, t] / r_eff)
            )
        else: #in case r_eff is zero, to avoid an infinite value for cost_op_fuel
            return m.cost_op_fuel[y, x, t, k] == 0

    def c_cost_op_rb_rule(m, y, x, t, k):
        rb_eff = get_constraint_param(model, 'rb_eff', y, x, t)
        if y in m.y_rb and po.value(rb_eff) > 0:
            return (
                m.cost_op_rb[y, x, t, k] ==
                get_cost_param(model,'om_rb',k,y,x,t) *
                weights.loc[t] *
                (m.rbs[y, x, t] / rb_eff)
            )
        else:
            return m.cost_op_rb[y, x, t, k] == 0

    def c_revenue_var_rule(m, y, x, t, k):
        carrier = model.get_option(y + '.carrier')
<<<<<<< HEAD
        sub_var = get_revenue_param(model,'sub_var',k,y,x,t)
=======
        sub_var = get_revenue_param(model, 'sub_var', k, y, x, t)
>>>>>>> 5aca92cf
        if y in m.y_demand:
            return (m.revenue_var[y, x, t, k] ==
                sub_var * weights.loc[t]
                * -m.es_con[carrier, y, x, t])
        else:
            return (m.revenue_var[y, x, t, k] ==
                sub_var * weights.loc[t]
                * m.es_prod[carrier, y, x, t])

    def c_revenue_fixed_rule(m, y, x, k):
<<<<<<< HEAD
        revenue = (sum(time_res * weights) / 8760 * 
            (_revenue('sub_cap', y, k, x) 
=======
        revenue = (sum(time_res * weights) / 8760 *
            (_revenue('sub_cap', y, k, x)
>>>>>>> 5aca92cf
            * _depreciation_rate(y, k)
            + _revenue('sub_annual', y, k, x)))
        if y in m.y_demand and revenue > 0:
            e = exceptions.ModelError
            raise e('Cannot receive fixed revenue at a demand node, i.e. '
                    '{}'.format(y))
        else:
<<<<<<< HEAD
            return (m.revenue_fixed[y, x, k] == 
             revenue * m.e_cap[y, x])

=======
            return (m.revenue_fixed[y, x, k] ==
             revenue * m.e_cap[y, x])

    def c_revenue_rule(m, y, x, k):
        return (m.revenue[y, x, k] == m.revenue_fixed[y, x, k] +
            sum(m.revenue_var[y, x, t, k] for t in m.t))


    # Constraints
    m.c_cost = po.Constraint(m.y, m.x, m.kc, rule=c_cost_rule)
    m.c_cost_con = po.Constraint(m.y, m.x, m.kc, rule=c_cost_con_rule)
    m.c_cost_op_fixed = po.Constraint(m.y, m.x, m.kc, rule=c_cost_op_fixed_rule)
    m.c_cost_op_variable = po.Constraint(m.y, m.x, m.kc, rule=c_cost_op_variable_rule)
    m.c_cost_op_var = po.Constraint(m.y, m.x, m.t, m.kc, rule=c_cost_op_var_rule)
    m.c_cost_op_fuel = po.Constraint(m.y, m.x, m.t, m.kc, rule=c_cost_op_fuel_rule)
    m.c_cost_op_rb = po.Constraint(m.y, m.x, m.t, m.kc, rule=c_cost_op_rb_rule)
    m.c_revenue_var = po.Constraint(m.y, m.x, m.t, m.kr, rule=c_revenue_var_rule)
    m.c_revenue_fixed = po.Constraint(m.y, m.x, m.kr, rule=c_revenue_fixed_rule)
    m.c_revenue = po.Constraint(m.y, m.x, m.kr, rule=c_revenue_rule)
>>>>>>> 5aca92cf

    def c_revenue_rule(m, y, x, k):
        return (m.revenue[y, x, k] == m.revenue_fixed[y, x, k] +
            sum(m.revenue_var[y, x, t, k] for t in m.t))


    # Constraints
    m.c_cost = po.Constraint(m.y, m.x, m.kc, rule=c_cost_rule)
    m.c_cost_con = po.Constraint(m.y, m.x, m.kc, rule=c_cost_con_rule)
    m.c_cost_con_fixed = po.Constraint(m.y, m.x, m.kc, rule=cost_con_fixed_rule)
    m.c_cost_op_fixed = po.Constraint(m.y, m.x, m.kc, rule=c_cost_op_fixed_rule)
    m.c_cost_op_variable = po.Constraint(m.y, m.x, m.kc, rule=c_cost_op_variable_rule)
    m.c_cost_op_var = po.Constraint(m.y, m.x, m.t, m.kc, rule=c_cost_op_var_rule)
    m.c_cost_op_fuel = po.Constraint(m.y, m.x, m.t, m.kc, rule=c_cost_op_fuel_rule)
    m.c_cost_op_rb = po.Constraint(m.y, m.x, m.t, m.kc, rule=c_cost_op_rb_rule)
    m.c_revenue_var = po.Constraint(m.y, m.x, m.t, m.kr, rule=c_revenue_var_rule)
    m.c_revenue_fixed = po.Constraint(m.y, m.x, m.kr, rule=c_revenue_fixed_rule)
    m.c_revenue = po.Constraint(m.y, m.x, m.kr, rule=c_revenue_rule)
    m.c_purchased = po.Constraint(m.y, m.x, rule=purchased_rule)
    

def model_constraints(model):
    m = model.m

    @utils.memoize
    def get_parents(level):
        return list(model._locations[model._locations._level == level].index)

    @utils.memoize
    def get_children(parent, childless_only=True):
        """
        If childless_only is True, only children that have no children
        themselves are returned.

        """
        locations = model._locations
        children = list(locations[locations._within == parent].index)
        if childless_only:  # FIXME childless_only param needs tests
            children = [i for i in children if len(get_children(i)) == 0]
        return children

    # Constraint rules
    def c_system_balance_rule(m, c, x, t):
        # Balacing takes place at top-most (level 0) locations, as well
        # as within any lower-level locations that contain children
        if (model._locations.at[x, '_level'] == 0
                or len(get_children(x)) > 0):
            family = get_children(x) + [x]  # list of children + parent
            balance = (sum(m.es_prod[c, y, xs, t]
                           for xs in family for y in m.y_np)
                       + sum(m.ec_prod[c, y, xs, t]
                             for xs in family for y in m.y_p)
                       + sum(m.es_con[c, y, xs, t]
                             for xs in family for y in m.y_np)
                       + sum(m.ec_con[c, y, xs, t]
                             for xs in family for y in m.y_p))
            if c == 'power':
                return balance == 0
            else:  # e.g. for heat, 5% additional allowed
                return (0, balance,50)
        else:
            return po.Constraint.NoConstraint

    # Constraints
    m.c_system_balance = po.Constraint(m.c, m.x, m.t,
                                       rule=c_system_balance_rule)

def set_piecewise_constraints(model,y, x, t, p_x, p_y, p_z, x_pieces, z_pieces, num=2):
    """
    Generate a Pyomo block containing required variables and constraints for 
    2D piecewise function.

    Args:
        y: tech
        x: location
        t: timestep
        p_x: Pyomo variable as input to piecewise function, pieces taken from piece_dict
            Tested only with es_prod normalised against e_cap
        p_y:  Pyomo variable as input to piecewise function, pieces created in this function
            Only works with e_cap, which is cut into 5 pieces (can change number of pieces in `generate delaunay`)
        p_z: Pyomo variable to take value of output, pieces taken from piece_dict
            Tested only with es_con & es_prod where a secondary carrier is defined by a heat to power ratio
        x_pieces: list of values describing curve p_x follows, found at e.g. model.config_model.pieces.y.power.prod
            Normalised w.r.t. y-axis 
        z_pieces: list of values describing curve p_z follows
            Normalised w.r.t. y-axis 
        num: number of pieces to create a Delaunay triangulation from p_y maximum and minimum values
    
    Based on:
    https://projects.coin-or.org/Pyomo/browser/pyomo.data/trunk/pyomo/data/pyomobook/scripts/advanced?rev=10872&order=name
    """
    def generate_delaunay(x_pieces, y, num, x=None):
        """
        Generate a Delaunay triangulation of the 2-dimensional
        bounded variable domain given the array of Pyomo
        variables [x, y]. 
        **Currently only works with e_cap**
        Args:
            x_pieces: points of the piecewise curve associated with p_x, 
                taken from piece_dict 
            y: tech
            x: location
            num: The number of grid points to generate for each variable

        Requires both numpy and scipy.spatial be available.
        """
        import scipy.spatial
    
        linegrids = []
        e_cap = model.get_option(y + '.constraints.e_cap.max', x=x)
        cap = np.linspace(0, e_cap, num)
        if e_cap == 0:
            return None
        for c in cap:
            for i in x_pieces:
                linegrids.append([c*i,c])
        # generates a meshgrid and then flattens and transposes
        # the meshgrid into an (npoints, D) shaped array of
        # coordinates
        points = np.vstack(linegrids)
        return scipy.spatial.Delaunay(points)
        
    def BuildPiecewiseND(xvars, zvar, tri, zvals):
        """
        Builds constraints defining a D-dimensional
        piecewise representation of the given triangulation.
        Args:
            xvars: A (D, 1) array of Pyomo variable objects
                   representing the inputs of the piecewise
                   function.
            zvar: A Pyomo variable object set equal to the
                  output of the piecewise function.
            tri: A triangulation over the discretized
                 variable domain. Required attributes:
               - points: An (npoints, D) shaped array listing the
                         D-dimensional coordinates of the
                         discretization points.
               - simplices: An (nsimplices, D+1) shaped array of
                            integers specifying the D+1 indices
                            of the points vector that define
                            each simplex of the triangulation.
            zvals: An (npoints, 1) shaped array listing the
                   value of the piecewise function at each of
                   coordinates in the triangulation points
                   array.
        Returns:
            A Pyomo Block object containing variables and
            constraints that define the piecewise function.
        """
    
        b = po.Block(concrete=True)
        ndim = len(xvars)
        nsimplices = len(tri.simplices)
        npoints = len(tri.points)
        pointsT = list(zip(*tri.points))
    
        # create index objects
        b.dimensions =  po.RangeSet(0, ndim-1)
        b.simplices = po.RangeSet(0, nsimplices-1)
        b.vertices = po.RangeSet(0, npoints-1)
    
        # create variables
        b.lmda = po.Var(b.vertices, within=po.NonNegativeReals)
        b.y = po.Var(b.simplices, within=po.Binary)
    
        # create constraints
        def input_c_rule(b, d):
            pointsTd = pointsT[d]
            return xvars[d] == sum(pointsTd[v]*b.lmda[v]
                                   for v in b.vertices)
        b.input_c = po.Constraint(b.dimensions, rule=input_c_rule)
    
        b.output_c = po.Constraint(expr=\
            zvar == sum(zvals[v]*b.lmda[v] for v in b.vertices))
    
        b.convex_c = po.Constraint(expr=\
            sum(b.lmda[v] for v in b.vertices) == 1)
    
        # generate a map from vertex index to simplex index,
        # which avoids an n^2 lookup when generating the
        # constraint
        vertex_to_simplex = [[] for v in b.vertices]
        for s, simplex in enumerate(tri.simplices):
            for v in simplex:
                vertex_to_simplex[v].append(s)
        def vertex_regions_rule(b, v):
            return b.lmda[v] <= \
                sum(b.y[s] for s in vertex_to_simplex[v])
        b.vertex_regions_c = \
            po.Constraint(b.vertices, rule=vertex_regions_rule)
    
        b.single_region_c = po.Constraint(expr=\
            sum(b.y[s] for s in b.simplices) == 1)
    
        return b
    

    def _get_z_vals(tri, x_pieces, z_pieces):
        """
        Creates a matrix of values defining what z would be at each [x,y] point
        """
        x_array, y_array = np.transpose(tri.points)
        y_array_T = np.reshape(y_array,(num,len(x_pieces)))
        z_vals = []
        for i in range(len(y_array_T)):
            # need to multiply the value given in piecewise dictionary by y axis (e_cap)
            # as pieces in dictionary are normalised w.r.t. y axis
            z_vals.append(np.multiply(y_array_T[i], z_pieces))
        z_vals = [item for sublist in z_vals for item in sublist]

        return z_vals
    
    tri = generate_delaunay(x_pieces, y, x=x, num=num)

    if not tri: # case where e_cap.max = 0
        return None
    z_vals = _get_z_vals(tri, x_pieces, z_pieces)
    return BuildPiecewiseND([p_x, p_y], p_z,
     tri, z_vals)
    <|MERGE_RESOLUTION|>--- conflicted
+++ resolved
@@ -49,19 +49,11 @@
     get_any_option = utils.any_option_getter(model)
 
     param_string = 'costs_' + k + '_' + cost #format stored in model.data
-<<<<<<< HEAD
     
     if param_string in model.data:
         return getattr(model.m, param_string)[y, x, t]
     else: #turn e.g. costs_monetary_om_var to costs.monetary.om_var, then search in DataArray
         return get_any_option(y + '.' + param_string.replace('_','.',2), x=x) 
-=======
-
-    if param_string in model.data:
-        return getattr(model.m, param_string)[y, x, t]
-    else: #turn e.g. costs_monetary_om_var to costs.monetary.om_var, then search in DataArray
-        return get_any_option(y + '.' + param_string.replace('_','.',2), x=x)
->>>>>>> 5aca92cf
 
 def get_revenue_param(model, rev, k, y, x, t):
     """
@@ -78,19 +70,11 @@
     get_any_option = utils.any_option_getter(model)
 
     param_string = 'revenue_' + k + '_' + rev #format stored in model.data
-<<<<<<< HEAD
     
     if param_string in model.data:
         return getattr(model.m, param_string)[y, x, t]
     else: #turn e.g. revenue_monetary_om_var to revenue.monetary.om_var, then search in DataArray
         return get_any_option(y + '.' + param_string.replace('_','.',2), x=x) 
-=======
-
-    if param_string in model.data:
-        return getattr(model.m, param_string)[y, x, t]
-    else: #turn e.g. revenue_monetary_om_var to revenue.monetary.om_var, then search in DataArray
-        return get_any_option(y + '.' + param_string.replace('_','.',2), x=x)
->>>>>>> 5aca92cf
 
 def node_resource(model):
     """
@@ -190,7 +174,6 @@
         c_prod = model.get_option(y + '.carrier')
         c_source = model.get_option(y + '.source_carrier')
         e_eff = get_constraint_param(model, 'e_eff', y, x, t)
-<<<<<<< HEAD
         if 'piecewise.source_carrier' in model.get_option(y).as_dict_flat():
                 # in case source_carrier is a piecewise function
                 timestamp = list(m.t).index(t) # find index of timestep, to create unique Pyomo Block
@@ -211,13 +194,6 @@
     def pc_rule(m, y, x, t):
         e_eff = get_constraint_param(model, 'e_eff', y, x, t)
         c = model.get_option(y + '.carrier')
-=======
-        return (m.es_prod[c_prod, y, x, t]
-                == -1 * m.es_con[c_source, y, x, t] * e_eff)
-
-    def pc_rule(m, y, x, t):
-        e_eff = get_constraint_param(model, 'e_eff', y, x, t)
->>>>>>> 5aca92cf
         # TODO once Pyomo supports it,
         # let this update conditionally on param update!
         if po.value(e_eff) == 0:
@@ -551,7 +527,6 @@
                 == m.es_prod[c, y, x, t]
                 * get_any_option(y + '.constraints.c_eff', x=x))
 
-<<<<<<< HEAD
     def c_ec_con_rule(m, c, y, x, t):                                       
         if y in m.y_trans or y in m.y_conv:                                 
             # Ensure that transmission and conversion technologies          
@@ -565,21 +540,6 @@
                     / c_eff)                                                
         else:                                                               
             return (m.ec_con[c, y, x, t] == 0)   
-=======
-    def c_ec_con_rule(m, c, y, x, t):
-        if y in m.y_trans or y in m.y_conv:
-            # Ensure that transmission and conversion technologies
-            # do not double count c_eff
-            c_eff = 1.0
-        else:
-            c_eff = get_any_option(y + '.constraints.c_eff', x=x)
-        if c_eff > 0:
-            return (m.ec_con[c, y, x, t]
-                    == m.es_con[c, y, x, t]
-                    / c_eff)
-        else:
-            return (m.ec_con[c, y, x, t] == 0)
->>>>>>> 5aca92cf
 
     # Constraints
     m.c_ec_prod = po.Constraint(m.c, m.y_p, m.x, m.t, rule=c_ec_prod_rule)
@@ -631,10 +591,7 @@
     # Variables
     m.cost = po.Var(m.y, m.x, m.kc, within=po.NonNegativeReals)
     m.cost_con = po.Var(m.y, m.x, m.kc, within=po.NonNegativeReals)
-<<<<<<< HEAD
     m.cost_con_fixed = po.Var(m.y, m.x, m.kc, within=po.NonNegativeReals)
-=======
->>>>>>> 5aca92cf
     m.cost_op_fixed = po.Var(m.y, m.x, m.kc, within=po.NonNegativeReals)
     m.cost_op_variable = po.Var(m.y, m.x, m.kc, within=po.NonNegativeReals)
     m.cost_op_var = po.Var(m.y, m.x, m.t, m.kc, within=po.NonNegativeReals)
@@ -643,10 +600,7 @@
     m.revenue_var = po.Var(m.y, m.x, m.t, m.kr, within=po.NonNegativeReals)
     m.revenue_fixed = po.Var(m.y, m.x, m.kr, within=po.NonNegativeReals)
     m.revenue = po.Var(m.y, m.x, m.kr, within=po.NonNegativeReals)
-<<<<<<< HEAD
     m.purchased = po.Var(m.y, m.x, within=po.Binary)
-=======
->>>>>>> 5aca92cf
 
     # Constraint rules
     def c_cost_rule(m, y, x, k):
@@ -729,11 +683,7 @@
             carrier = model.get_option(y + '.carrier')
             return (
                 m.cost_op_var[y, x, t, k] ==
-<<<<<<< HEAD
-                get_cost_param(model,'om_var',k,y,x,t) *
-=======
                 get_cost_param(model,'om_var', k, y, x, t) *
->>>>>>> 5aca92cf
                 weights.loc[t] *
                 m.es_prod[carrier, y, x, t]
             )
@@ -742,11 +692,7 @@
 
     def c_cost_op_fuel_rule(m, y, x, t, k):
         r_eff = get_constraint_param(model, 'r_eff', y, x, t)
-<<<<<<< HEAD
-        om_fuel = get_cost_param(model,'om_fuel',k,y,x,t)
-=======
         om_fuel = get_cost_param(model,'om_fuel', k, y, x, t)
->>>>>>> 5aca92cf
         if po.value(r_eff) > 0:
             # Dividing by r_eff here so we get the actual r used, not the rs
             # moved into storage...
@@ -773,11 +719,7 @@
 
     def c_revenue_var_rule(m, y, x, t, k):
         carrier = model.get_option(y + '.carrier')
-<<<<<<< HEAD
         sub_var = get_revenue_param(model,'sub_var',k,y,x,t)
-=======
-        sub_var = get_revenue_param(model, 'sub_var', k, y, x, t)
->>>>>>> 5aca92cf
         if y in m.y_demand:
             return (m.revenue_var[y, x, t, k] ==
                 sub_var * weights.loc[t]
@@ -788,13 +730,8 @@
                 * m.es_prod[carrier, y, x, t])
 
     def c_revenue_fixed_rule(m, y, x, k):
-<<<<<<< HEAD
         revenue = (sum(time_res * weights) / 8760 * 
             (_revenue('sub_cap', y, k, x) 
-=======
-        revenue = (sum(time_res * weights) / 8760 *
-            (_revenue('sub_cap', y, k, x)
->>>>>>> 5aca92cf
             * _depreciation_rate(y, k)
             + _revenue('sub_annual', y, k, x)))
         if y in m.y_demand and revenue > 0:
@@ -802,31 +739,9 @@
             raise e('Cannot receive fixed revenue at a demand node, i.e. '
                     '{}'.format(y))
         else:
-<<<<<<< HEAD
             return (m.revenue_fixed[y, x, k] == 
              revenue * m.e_cap[y, x])
 
-=======
-            return (m.revenue_fixed[y, x, k] ==
-             revenue * m.e_cap[y, x])
-
-    def c_revenue_rule(m, y, x, k):
-        return (m.revenue[y, x, k] == m.revenue_fixed[y, x, k] +
-            sum(m.revenue_var[y, x, t, k] for t in m.t))
-
-
-    # Constraints
-    m.c_cost = po.Constraint(m.y, m.x, m.kc, rule=c_cost_rule)
-    m.c_cost_con = po.Constraint(m.y, m.x, m.kc, rule=c_cost_con_rule)
-    m.c_cost_op_fixed = po.Constraint(m.y, m.x, m.kc, rule=c_cost_op_fixed_rule)
-    m.c_cost_op_variable = po.Constraint(m.y, m.x, m.kc, rule=c_cost_op_variable_rule)
-    m.c_cost_op_var = po.Constraint(m.y, m.x, m.t, m.kc, rule=c_cost_op_var_rule)
-    m.c_cost_op_fuel = po.Constraint(m.y, m.x, m.t, m.kc, rule=c_cost_op_fuel_rule)
-    m.c_cost_op_rb = po.Constraint(m.y, m.x, m.t, m.kc, rule=c_cost_op_rb_rule)
-    m.c_revenue_var = po.Constraint(m.y, m.x, m.t, m.kr, rule=c_revenue_var_rule)
-    m.c_revenue_fixed = po.Constraint(m.y, m.x, m.kr, rule=c_revenue_fixed_rule)
-    m.c_revenue = po.Constraint(m.y, m.x, m.kr, rule=c_revenue_rule)
->>>>>>> 5aca92cf
 
     def c_revenue_rule(m, y, x, k):
         return (m.revenue[y, x, k] == m.revenue_fixed[y, x, k] +
