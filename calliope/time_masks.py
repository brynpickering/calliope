--- conflicted
+++ resolved
@@ -100,11 +100,7 @@
     """
     arr = _get_array(data, var, tech, locations)
 
-<<<<<<< HEAD
-    return _extreme(arr, how, length, n, groupby_length, locations, padding)
-=======
     return _extreme(arr, how, length, n, groupby_length, padding)
->>>>>>> a4e49c3b
 
 
 def extreme_diff(data, tech0, tech1, var='r', how='max',
@@ -115,20 +111,12 @@
     arr1 = _get_array(data_n, var, tech1, locations)
     arr = arr0 - arr1
 
-<<<<<<< HEAD
-    return _extreme(arr, how, length, n, groupby_length, locations, padding)
-=======
     return _extreme(arr, how, length, n, groupby_length, padding)
->>>>>>> a4e49c3b
 
 
 def _extreme(arr, how='max',
              length='1D', n=1, groupby_length=None,
-<<<<<<< HEAD
-             locations=None, padding=None):
-=======
              padding=None):
->>>>>>> a4e49c3b
 
     full_series = arr.mean(dim='x').to_pandas()  # Get a t-indexed Series
 
@@ -168,12 +156,6 @@
     end_hour = day[-1] + pd.Timedelta('{}D'.format(days_after))
     before = pd.date_range(start_hour, day[0], freq='1H')[:-1]
     after = pd.date_range(day[-1], end_hour, freq='1H')[1:]
-<<<<<<< HEAD
-    week = before.append(day).append(after)
-
-    return week
-=======
     result_week = before.append(day).append(after)
 
-    return result_week
->>>>>>> a4e49c3b
+    return result_week