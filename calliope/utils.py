"""
Copyright (C) 2013-2016 Stefan Pfenninger.
Licensed under the Apache 2.0 License (see LICENSE file).

utils.py
~~~~~~~~

Various utility functions, particularly the AttrDict class (a subclass
of regular dict) used for managing model configuration.

"""

from contextlib import contextmanager
from io import StringIO
import functools
import logging
import os
import importlib
import sys

import numpy as np
import yaml

from . import exceptions


class __Missing(object):
    def __repr__(self):
        return ('MISSING')

    def __nonzero__(self):
        return False


_MISSING = __Missing()


def _yaml_load(src):
    """Load YAML from a file object or path with useful parser errors"""
    if not isinstance(src, str):
        try:
            src_name = src.name
        except AttributeError:
            src_name = '<yaml stringio>'
        # Force-load file streams as that allows the parser to print
        # much more context when it encounters an error
        src = src.read()
    else:
        src_name = '<yaml string>'
    try:
        return yaml.load(src)
    except yaml.YAMLError:
        logging.error('Parser error when reading YAML from {}.'.format(src_name))
        raise


class AttrDict(dict):
    """
    A subclass of ``dict`` with key access by attributes::

        d = AttrDict({'a': 1, 'b': 2})
        d.a == 1  # True

    Includes a range of additional methods to read and write to YAML,
    and to deal with nested keys.

    """
    __getattr__ = dict.__getitem__
    __setattr__ = dict.__setitem__
    __delattr__ = dict.__delitem__

    def __init__(self, source_dict=None):
        super(AttrDict, self).__init__()
        if isinstance(source_dict, dict):
            self.init_from_dict(source_dict)

    def copy(self):
        """Override copy method so that it returns an AttrDict"""
        return AttrDict(dict(self).copy())

    def init_from_dict(self, d):
        """
        Initialize a new AttrDict from the given dict. Handles any
        nested dicts by turning them into AttrDicts too::

            d = AttrDict({'a': 1, 'b': {'x': 1, 'y': 2}})
            d.b.x == 1  # True

        """
        for k, v in d.items():
            # First, keys must be strings, not ints
            if isinstance(k, int):
                k = str(k)
            # Now, assign to the key, handling nested AttrDicts properly
            if isinstance(v, dict):
                self.set_key(k, AttrDict(v))
            elif isinstance(v, list):
                self.set_key(k, [i if not isinstance(i, dict) else AttrDict(i)
                                 for i in v])
            else:
                self.set_key(k, v)

    @classmethod
    def from_yaml(cls, f, resolve_imports=True):
        """
        Returns an AttrDict initialized from the given path or
        file object ``f``, which must point to a YAML file.

        If ``resolve_imports`` is True, ``import:`` statements are
        resolved recursively, else they are treated like any other key.

        When resolving import statements, anything defined locally
        overrides definitions in the imported file.

        """
        if isinstance(f, str):
            with open(f, 'r') as src:
                loaded = cls(_yaml_load(src))
        else:
            loaded = cls(_yaml_load(f))
        if resolve_imports and 'import' in loaded:
            for k in loaded['import']:
                imported = cls.from_yaml(relative_path(k, f))
                # loaded is added to imported (i.e. it takes precedence)
                imported.union(loaded)
                loaded = imported
            # 'import' key no longer needed, so we drop it
            loaded.pop('import', None)
        return loaded

    @classmethod
    def from_yaml_string(cls, string):
        """
        Returns an AttrDict initialized from the given string, which
        must be valid YAML.

        """
        return cls(_yaml_load(string))

    def set_key(self, key, value):
        """
        Set the given ``key`` to the given ``value``. Handles nested
        keys, e.g.::

            d = AttrDict()
            d.set_key('foo.bar', 1)
            d.foo.bar == 1  # True

        """
        if '.' in key:
            key, remainder = key.split('.', 1)
            try:
                self[key].set_key(remainder, value)
            except KeyError:
                self[key] = AttrDict()
                self[key].set_key(remainder, value)
            except AttributeError:
                if self[key] is None:  # If the value is None, we replace it
                    self[key] = AttrDict()
                    self[key].set_key(remainder, value)
                # Else there is probably something there, and we don't just
                # want to overwrite so stop and warn the user
                else:
                    raise KeyError('Cannot set nested key on non-dict key.')
        else:
            self[key] = value

    def get_key(self, key, default=_MISSING):
        """
        Looks up the given ``key``. Like set_key(), deals with nested
        keys.

        If default is anything but ``_MISSING``, the given default is
        returned if the key does not exist.

        """
        if '.' in key:
            # Nested key of form "foo.bar"
            key, remainder = key.split('.', 1)
            if default != _MISSING:
                try:
                    value = self[key].get_key(remainder, default)
                except KeyError:
                    # subdict exists, but doesn't contain key
                    return default
                except AttributeError:
                    # key points to non-dict thing, so no get_key attribute
                    return default
            else:
                value = self[key].get_key(remainder)
        else:
            # Single, non-nested key of form "foo"
            if default != _MISSING:
                return self.get(key, default)
            else:
                return self[key]
        return value

    def del_key(self, key):
        """Delete the given key. Properly deals with nested keys."""
        if '.' in key:
            key, remainder = key.split('.', 1)
            try:
                del self[key][remainder]
            except KeyError:
                self[key].del_key(remainder)
        else:
            del self[key]

    def as_dict(self, flat=False):
        """
        Return the AttrDict as a pure dict (with nested dicts if
        necessary).

        """
        if not flat:
            return self.as_dict_nested()
        else:
            return self.as_dict_flat()

    def as_dict_nested(self):
        d = {}
        for k, v in self.items():
            if isinstance(v, AttrDict):
                d[k] = v.as_dict()
            elif isinstance(v, list):
                d[k] = [i if not isinstance(i, AttrDict) else i.as_dict()
                        for i in v]
            else:
                d[k] = v
        return d

    def as_dict_flat(self):
        d = {}
        keys = self.keys_nested()
        for k in keys:
            d[k] = self.get_key(k)
        return d

    def to_yaml(self, path=None, convert_objects=True, **kwargs):
        """
        Saves the AttrDict to the given path as a YAML file.

        If ``path`` is None, returns the YAML string instead.

        Any additional keyword arguments are passed to the YAML writer,
        so can use e.g. ``indent=4`` to override the default of 2.

        ``convert_objects`` (defaults to True) controls whether Numpy
        objects should be converted to regular Python objects, so that
        they are properly displayed in the resulting YAML output.

        """
        if convert_objects:
            result = self.copy()
            for k in result.keys_nested():
                # Convert numpy numbers to regular python ones
                v = result.get_key(k)
                if isinstance(v, np.floating):
                    result.set_key(k, float(v))
                elif isinstance(v, np.integer):
                    result.set_key(k, int(v))
            result = result.as_dict()
        else:
            result = self.as_dict()
        if path is not None:
            with open(path, 'w') as f:
                yaml.dump(result, f, **kwargs)
        else:
            return yaml.dump(result, **kwargs)

    def keys_nested(self, subkeys_as='list'):
        """
        Returns all keys in the AttrDict, sorted, including the keys of
        nested subdicts (which may be either regular dicts or AttrDicts).

        If ``subkeys_as='list'`` (default), then a list of
        all keys is returned, in the form ``['a', 'b.b1', 'b.b2']``.

        If ``subkeys_as='dict'``, a list containing keys and dicts of
        subkeys is returned, in the form ``['a', {'b': ['b1', 'b2']}]``.

        """
        keys = []
        for k, v in sorted(self.items()):
            if isinstance(v, AttrDict) or isinstance(v, dict):
                if subkeys_as == 'list':
                    keys.extend([k + '.' + kk for kk in v.keys_nested()])
                elif subkeys_as == 'dict':
                    keys.append({k: v.keys_nested(subkeys_as=subkeys_as)})
            else:
                keys.append(k)
        return keys

    def union(self, other, allow_override=False, allow_replacement=False):
        """
        Merges the AttrDict in-place with the passed ``other``
        AttrDict. Keys in ``other`` take precedence, and nested keys
        are properly handled.

        If ``allow_override`` is False, a KeyError is raised if
        other tries to redefine an already defined key.

        If ``allow_replacement``, allow "_REPLACE_" key to replace an
        entire sub-dict.

        """
        if allow_replacement:
            WIPE_KEY = '_REPLACE_'
            override_keys = [k for k in other.keys_nested()
                             if WIPE_KEY not in k]
            wipe_keys = [k.split('.' + WIPE_KEY)[0]
                         for k in other.keys_nested()
                         if WIPE_KEY in k]
        else:
            override_keys = other.keys_nested()
            wipe_keys = []
        for k in override_keys:
            if not allow_override and k in self.keys_nested():
                raise KeyError('Key defined twice: {}'.format(k))
            else:
                self.set_key(k, other.get_key(k))
        for k in wipe_keys:
            self.set_key(k, other.get_key(k + '.' + WIPE_KEY))


@contextmanager
def capture_output():
    """
    Capture stdout and stderr output of a wrapped function::

        with capture_output() as out:
            # do things that create stdout or stderr output

    Returns a list with the captured strings: ``[stderr, stdout]``

    """
    old_out, old_err = sys.stdout, sys.stderr
    try:
        out = [StringIO(), StringIO()]
        sys.stdout, sys.stderr = out
        yield out
    finally:
        sys.stdout, sys.stderr = old_out, old_err
        out[0] = out[0].getvalue()
        out[1] = out[1].getvalue()


# This used to be a custom function, but as of Python 3.2 we can use
# the built-in lru_cache for simplicity
memoize = functools.lru_cache(maxsize=512)


class memoize_instancemethod(object):
    """
    Cache the return value of a method on a per-instance basis
    (as opposed to a per-class basis like functools.lru_cache does)

    Source: http://code.activestate.com/recipes/577452/

    This class is meant to be used as a decorator of methods. The return
    value from a given method invocation will be cached on the instance
    whose method was invoked. All arguments passed to a method decorated
    with memoize must be hashable.

    If a memoized method is invoked directly on its class the result
    will not be cached. Instead the method will be invoked like a
    static method.

    """
    def __init__(self, func):
        self.func = func

    def __get__(self, obj, objtype=None):
        if obj is None:
            return self.func
        return functools.partial(self, obj)

    def __call__(self, *args, **kw):
        obj = args[0]
        try:
            cache = obj.__cache
        except AttributeError:
            cache = obj.__cache = {}
        key = (self.func, args[1:], frozenset(list(kw.items())))
        try:
            res = cache[key]
        except KeyError:
            res = cache[key] = self.func(*args, **kw)
        return res


def relative_path(path, base_path_file):
    """
    If ``path`` is not absolute, it is interpreted as relative to the
    path of the given ``base_path_file``.

    """
    # Check if base_path_file is a string because it might be an AttrDict
    if not os.path.isabs(path) and isinstance(base_path_file, str):
        path = os.path.join(os.path.dirname(base_path_file), path)
    return path


def _load_function(source):
    """
    Returns a function from a module, given a source string of the form:

        'module.submodule.subsubmodule.function_name'

    """
    module_string, function_string = source.rsplit('.', 1)
    modules = [i for i in sys.modules.keys() if 'calliope' in i]
    # Check if module already loaded, if so, don't re-import it
    if (module_string in modules):
        module = sys.modules[module_string]
    elif ('calliope.' + module_string) in modules:
        module = sys.modules['calliope.' + module_string]
    # Else load the module
    else:
        try:
            module = importlib.import_module(module_string)
        except ImportError:
            module = importlib.import_module('calliope.' + module_string)
    return getattr(module, function_string)


def plugin_load(name, builtin_module):
    try:  # First try importing as a third-party module
        func = _load_function(name)
    except ValueError:
        # ValueError raised if we got a string without '.',
        # which implies a builtin function,
        # so we attempt to load from the given module
        func_string = builtin_module + '.' + name
        func = _load_function(func_string)
    return func


def option_getter(config_model):
    """Returns a get_option() function using the given config_model and data"""

    def get_option(option, x=None, default=None, ignore_inheritance=False):

        def _get_option(opt, fail=False):
            try:
                result = config_model.get_key('techs.' + opt)
            except KeyError:
                if ignore_inheritance:
                    return _get_option(default, fail)
                # 'ccgt.constraints.s_time' -> 'ccgt', 'constraints.s_time'
                tech, remainder = opt.split('.', 1)
                if ':' in tech:
                    parent = tech.split(':')[0]
                else:
                    # parent = e.g. 'defaults'
                    parent = config_model.get_key('techs.' + tech + '.parent')
                try:
                    result = _get_option(parent + '.' + remainder, fail)
                except KeyError:
                    e = exceptions.OptionNotSetError
                    if fail:
                        raise e('Failed to read option `{}` '
                                'with given default '
                                '`{}`'.format(option, default))
                    elif default:
                        result = _get_option(default, fail=True)
                    elif tech == 'defaults':
                        raise e('Reached top of inheritance chain '
                                'and no default defined for: '
                                '`{}`'.format(option))
                    else:
                        raise e('Can not get parent for `{}` '
                                'and no default defined '
                                '({}).'.format(tech, option))
            return result

        def _get_location_option(key, location):
            # NB1: KeyErrors raised here are always caught in get_option
            # so need no further information or handling
            return config_model.get_key(
                'locations.' + location + '.override.' + key
            )

        if x:
            try:
                result = _get_location_option(option, x)
            # If can't find a location-specific option, fall back to model-wide
            except KeyError:
                result = _get_option(option)
        else:
            result = _get_option(option)
        # Deal with 'inf' settings
        if result == 'inf':
            result = float('inf')
        return result

    return get_option


<<<<<<< HEAD
def cost_getter(option_getter):
    def get_cost(cost, y, k, x=None, costs_type='costs'):
        return option_getter(y + '.' + costs_type + '.' + k + '.' + cost,
                             default=y + '.' + costs_type + '.default.' + cost,
                             x=x)
=======
def cost_getter(option_getter_func, costs_type='costs'):
    def get_cost(cost, y, k, x=None):
        return option_getter_func(
            y + '.' + costs_type + '.' + k + '.' + cost,
            default=y + '.' + costs_type + '.default.' + cost,
            x=x)
>>>>>>> a4e49c3b
    return get_cost


def cost_per_distance_getter(option_getter_func):
    def get_cost_per_distance(cost, y, k, x):
        try:
            cost_option = y + '.costs_per_distance.' + k + '.' + cost
            cost = option_getter_func(cost_option)
            per_distance = option_getter_func(y + '.per_distance')
            distance = option_getter_func(y + '.distance', x=x)
            distance_cost = cost * (distance / per_distance)
        except exceptions.OptionNotSetError:
            distance_cost = 0
        return distance_cost
    return get_cost_per_distance


def depreciation_getter(option_getter_func):
    def get_depreciation_rate(y, k):
        interest = option_getter_func(
            y + '.depreciation.interest.' + k,
            default=y + '.depreciation.interest.default')
        plant_life = option_getter_func(y + '.depreciation.plant_life')
        if interest == 0:
            dep = 1 / plant_life
        else:
            dep = ((interest * (1 + interest) ** plant_life)
                   / (((1 + interest) ** plant_life) - 1))
        return dep
    return get_depreciation_rate


def any_option_getter(model):
    """
    Get any option from the given Model or SolutionModel, including
    ``costs.`` or ``costs_per_distance.`` options

    """
    get_cost = cost_getter(model.get_option)
    get_cost_pd = cost_per_distance_getter(model.get_option)

    def get_any_option(option, x=None, t=None):
        if 'costs.' in option or 'revenue.' in option:
            if t and x:
                y, cost_type, k, cost = option.split('.')
                try:
                    return model.data['_'.join([cost_type,k,cost])].sel(y=y,x=x,t=t)
                except:
                    return model.get_cost(cost, y, k, x=x, costs_type=cost_type)
            elif t and not x:
                e = exceptions.OptionNotSetError
                raise e('must define location for time dependant variable '
                    '`{}`'.format(option))
            else:
                y, cost_type, k, cost = option.split('.')
                return model.get_cost(cost, y, k, x=x, costs_type=cost_type)
        else:
<<<<<<< HEAD
            if t and x:
                y = option.split('.', 1)[0]
                field = option.rsplit('.', 1)[-1]
                try:
                    return model.data[field].sel(y=y,x=x,t=t)
                except:
                    return model.get_option(option, x=x)
            elif t and not x:
                e = exceptions.OptionNotSetError
                raise e('must define location for time dependant variable '
                        '`{}`'.format(option))
            elif x and not t:
                return model.get_option(option, x=x)
            else:
                if 'costs_per_distance.' in option:
                    y, rest, k, cost = option.split('.')
                    return get_cost_pd(cost, y, k)
                else:
                    return model.get_option(option)
    return get_any_option
=======
            return model.get_option(option)
    return get_any_option

def vincenty(coord1, coord2):
    """
    Vincenty's inverse method formula to calculate the distance in metres
    between two points on the surface of a spheroid (WGS84).
    modified from https://github.com/maurycyp/vincenty
    """

    a = 6378137  # equitorial radius in meters
    f = 1 / 298.257223563 # flattening from sphere to oblate spheroid
    b = a * (1 - f) # polar radius in meters

    max_iter = 200
    thresh = 1e-12

    # short-circuit coincident points
    if coord1[0] == coord2[0] and coord1[1] == coord2[1]:
        return 0

    U1 = np.arctan((1 - f) * np.tan(np.radians(coord1[0])))
    U2 = np.arctan((1 - f) * np.tan(np.radians(coord2[0])))
    L = np.radians(coord2[1] - coord1[1])
    Lambda = L

    sinU1 = np.sin(U1)
    cosU1 = np.cos(U1)
    sinU2 = np.sin(U2)
    cosU2 = np.cos(U2)

    for iteration in range(max_iter):
        sinLambda = np.sin(Lambda)
        cosLambda = np.cos(Lambda)
        sinSigma = np.sqrt((cosU2 * sinLambda) ** 2 +
                             (cosU1 * sinU2 - sinU1 * cosU2 * cosLambda) ** 2)
        if sinSigma == 0:
            return 0.0  # coincident points
        cosSigma = sinU1 * sinU2 + cosU1 * cosU2 * cosLambda
        sigma = np.arctan2(sinSigma, cosSigma)
        sinAlpha = cosU1 * cosU2 * sinLambda / sinSigma
        cosSqAlpha = 1 - sinAlpha ** 2
        try:
            cos2SigmaM = cosSigma - 2 * sinU1 * sinU2 / cosSqAlpha
        except ZeroDivisionError:
            cos2SigmaM = 0
        C = f / 16 * cosSqAlpha * (4 + f * (4 - 3 * cosSqAlpha))
        LambdaPrev = Lambda
        Lambda = L + (1 - C) * f * sinAlpha * (sigma + C * sinSigma *
                                               (cos2SigmaM + C * cosSigma *
                                                (-1 + 2 * cos2SigmaM ** 2)))
        if abs(Lambda - LambdaPrev) < thresh:
            break  # successful convergence
    else:
        return None  # failure to converge

    uSq = cosSqAlpha * (a ** 2 - b ** 2) / (b ** 2)
    A = 1 + uSq / 16384 * (4096 + uSq * (-768 + uSq * (320 - 175 * uSq)))
    B = uSq / 1024 * (256 + uSq * (-128 + uSq * (74 - 47 * uSq)))
    deltaSigma = B * sinSigma * (cos2SigmaM + B / 4 * (cosSigma *
                 (-1 + 2 * cos2SigmaM ** 2) - B / 6 * cos2SigmaM *
                 (-3 + 4 * sinSigma ** 2) * (-3 + 4 * cos2SigmaM ** 2)))
    D = b * A * (sigma - deltaSigma)

    return round(D)
>>>>>>> a4e49c3b
<|MERGE_RESOLUTION|>--- conflicted
+++ resolved
@@ -498,20 +498,11 @@
     return get_option
 
 
-<<<<<<< HEAD
 def cost_getter(option_getter):
     def get_cost(cost, y, k, x=None, costs_type='costs'):
         return option_getter(y + '.' + costs_type + '.' + k + '.' + cost,
                              default=y + '.' + costs_type + '.default.' + cost,
                              x=x)
-=======
-def cost_getter(option_getter_func, costs_type='costs'):
-    def get_cost(cost, y, k, x=None):
-        return option_getter_func(
-            y + '.' + costs_type + '.' + k + '.' + cost,
-            default=y + '.' + costs_type + '.default.' + cost,
-            x=x)
->>>>>>> a4e49c3b
     return get_cost
 
 
@@ -569,7 +560,6 @@
                 y, cost_type, k, cost = option.split('.')
                 return model.get_cost(cost, y, k, x=x, costs_type=cost_type)
         else:
-<<<<<<< HEAD
             if t and x:
                 y = option.split('.', 1)[0]
                 field = option.rsplit('.', 1)[-1]
@@ -589,9 +579,6 @@
                     return get_cost_pd(cost, y, k)
                 else:
                     return model.get_option(option)
-    return get_any_option
-=======
-            return model.get_option(option)
     return get_any_option
 
 def vincenty(coord1, coord2):
@@ -655,5 +642,4 @@
                  (-3 + 4 * sinSigma ** 2) * (-3 + 4 * cos2SigmaM ** 2)))
     D = b * A * (sigma - deltaSigma)
 
-    return round(D)
->>>>>>> a4e49c3b
+    return round(D)