--- conflicted
+++ resolved
@@ -1024,18 +1024,9 @@
         m.y_trans = po.Set(initialize=self._sets['y_trans'], within=m.y, ordered=True)
         # Conversion technologies
         m.y_conv = po.Set(initialize=self._sets['y_conv'], within=m.y, ordered=True)
-<<<<<<< HEAD
-        # Demand technologies
-        m.y_demand = po.Set(initialize=self._sets['y_demand'], within=m.y, ordered=True)
-        # Technologies with specified `r`
-        m.y_def_r = po.Set(initialize=self._sets['y_def_r'], within=m.y)
-        # Technologies with specified `e_eff`
-        m.y_def_e_eff = po.Set(initialize=self._sets['y_def_e_eff'], within=m.y)
-=======
         ##TIMESERIES vars
         for param in self.config_model.timeseries_params:
             setattr(m, 'y_def_'+param, po.Set(initialize = self._sets['y_def_' + param], within=m.y))
->>>>>>> 77115bcd
         # Technologies that allow `rb`
         m.y_rb = po.Set(initialize=self._sets['y_rb'], within=m.y)
         # Technologies with parasitics
