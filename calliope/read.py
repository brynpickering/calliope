--- conflicted
+++ resolved
@@ -185,10 +185,7 @@
 
     encoding = {k: {'zlib': True, 'complevel': 4} for k in ds.data_vars}
     ds.to_netcdf(out_file, format='netCDF4', encoding=encoding)
-<<<<<<< HEAD
-=======
     ds.close()  # Force-close NetCDF file after writing
->>>>>>> a4e49c3b
 
 
 def convert_subdirs_to_netcdfs(in_dir, out_dir, reset_time_index_for_subdirs=None):
@@ -228,11 +225,7 @@
     ds = xr.concat(datasets, dim='run_name')
 
     encoding = {k: {'zlib': True, 'complevel': 4} for k in ds.data_vars}
-<<<<<<< HEAD
-    ds.to_netcdf(out_file, format='netCDF4', encoding=encoding)
-=======
     ds.to_netcdf(out_file, format='netCDF4', encoding=encoding)
     ds.close()  # Force-close NetCDF file after writing
     for d in datasets:
-        d.close()
->>>>>>> a4e49c3b
+        d.close()